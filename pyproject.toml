#[build-system]
#requires = ["setuptools", "wheel"]
#build-backend = "setuptools.build_meta"

[build-system]
requires = ["poetry-core>=1.0.0"]
build-backend = "poetry.core.masonry.api"


########################
# Poetry Configuration #
########################

[tool.poetry]
name = "linodenet"
packages = [{include = "linodenet", from="src"}]
version = "0.1.8"
description = "Linear ODE Network for Time Series Forecasting"
authors = ["Randolf Scholz <rscholz@ismll.de>"]
license = "MIT"
readme = "README.rst"
include = ["CHANGELOG.rst", "LICENSE.rst", "CONTRIBUTING.rst"]
keywords = ["Time-Series", "Machine-Learning", "Neural ODE", "Kalman-Filter"]
documentation = "https://www.user.tu-berlin.de/randolf.scholz/linodenet"
repository = "https://git.tu-berlin.de/api/v4/projects/6694/packages/pypi"
homepage = "https://git.tu-berlin.de/bvt-htbd/kiwi/tf1/LinODE-Net"

classifiers = [
    "Development Status :: 3 - Alpha",
    "Environment :: GPU :: NVIDIA CUDA :: 11.3",
    "Environment :: GPU :: NVIDIA CUDA",
    "Intended Audience :: Science/Research",
    "Programming Language :: Python :: 3.9",
    "Programming Language :: Python :: Implementation :: CPython",
    "Topic :: Scientific/Engineering :: Artificial Intelligence",
    "Typing :: Typed",
]


[tool.poetry.extras]
# modin = ["modin"]
# all = ["modin"]
#modin = {version = ">=0.14", extras = ["ray"]}
#ray = {version = ">=1.9", extras = ["default", "tune"]}


[tool.poetry.dependencies]
python = ">=3.9, <3.11"
torch = ">=1.12"
scipy = ">=1.7"

[tool.poetry.dev-dependencies]
black = {version = ">=22.1.0", extras = ["jupyter"]}
blacken-docs = ">=1.12.1"
docutils = ">=0.19"
flake8 = ">=5.0"
flake8-annotations = ">=2.7.0"
flake8-black = ">=0.2.4"
flake8-bugbear = ">=22.1.11"
flake8-comprehensions = ">=3.8.0"
flake8-docstrings = ">=1.6.0"
<<<<<<< HEAD
flake8-nb = ">=0.3.1"
=======
>>>>>>> 930ce9aa
flake8-pyi = ">=22.1.0"
flake8-rst = ">=0.8.0"
flake8-rst-docstrings = ">=0.2.5"
isort = ">=5.10.1"
jupyter = ">=1.0.0"
jupyterlab = ">=3.4.4"
mypy = ">=0.941"
pre-commit = ">=2.17.0"
pybadges = ">=3.0"
pycodestyle = ">=2.8.0"
pydeps = ">=1.10.12"
pydata-sphinx-theme = ">=0.9.0"
pydocstyle = ">=6.1.1"
pylint = ">=2.12.2"
pylint-gitlab = ">=1.0.0"
pytest = ">=6.2.5"
pytest-cov = ">=3.0.0"
pytest-rerunfailures = ">=10.2"
setuptools = ">=60.7.1"
<<<<<<< HEAD
sphinx = ">=5.0.1"
sphinx-autoapi = ">=1.8.4"
sphinx-copybutton = ">=0.5.0"
sphinx-math-dollar = ">=1.2"
sphinx-rtd-theme = ">=1.0.0"
twine = ">=3.8.0"
types-PyYAML = ">=6.0.4"
types-protobuf = ">=3.19.8"
types-setuptools = ">=57.4.8"
types-six = ">=1.16.10"
wheel = ">=0.37.1"
tqdm = "^4.64.0"
=======
sphinx = ">=5.1"
sphinx-autoapi = ">=1.8.4"
sphinx-copybutton = ">=0.5.0"
sphinx-math-dollar = ">=1.2"
twine = ">=3.8.0"
types-docutils = ">=0.19.0"
types-pillow = ">=9.0.15"
types-pyyaml = ">=6.0.4"
types-protobuf = ">=3.19.8"
types-requests = ">=2.27.30"
types-setuptools = ">=57.4.8"
types-six = ">=1.16.10"
types-typing-extensions = ">=3.7.0"
wheel = ">=0.37.1"
tqdm = ">=4.64.0"
>>>>>>> 930ce9aa


[tool.poetry.dev-dependencies.tsdm]
version = ">=0.2.6"

[tool.poetry.scripts]

[[tool.poetry.source]]
name = "berlin"
url = "https://git.tu-berlin.de/api/v4/projects/6694/packages/pypi/simple"
secondary = true

[[tool.poetry.source]]
name = "hildesheim"
url = "https://software.ismll.uni-hildesheim.de/api/v4/projects/342/packages/pypi"
secondary = true

#[[tool.poetry.source]]
#name = "pytorch"
#url = "https://download.pytorch.org/whl/cu113"
#secondary = true
#default = false

########################
# PyLint Configuration #
########################
[tool.pylint]
[tool.pylint."MESSAGES CONTROL"]
enable= [
    "useless-suppression",
]
disable= [
    "C0103",  # invalid-name
    "C0144",  # non-ascii-name
    "R0801",  # similar lines
    "W0511",  # (fixme) (todos)
    "W1113",  # keyword-arg-before-vararg
    "R0902",  # too-many-instance-attributes
    "R0915",  # too-many-statements
    "R0914",  # too-many-locals
    "W0221",  # arguments-differ
]

[tool.pylint.REPORTS]
# Set the output format. Available formats are text, parseable, colorized, json and
# msvs (visual studio). You can also give a reporter class, e.g. mypackage.mymodule.MyReporterClass
output-format="colorized"

[tool.pylint.FORMAT]
max-line-length=120

[tool.pylint.TYPECHECK]
# List of members which are set dynamically and missed by pylint inference system, and so shouldn't
# trigger E1101 when accessed. Python regular expressions are accepted.
generated-members=["numpy.*","torch.*"]


######################
# MyPy Configuration #
######################
[tool.mypy]
allow_redefinition = false
color_output = true
error_summary = true
files = ["src/", "test/"]
plugins = ["numpy.typing.mypy_plugin"]
pretty = true
python_version = "3.9"
check_untyped_defs = true
show_column_numbers = true
show_error_codes = true
warn_unused_ignores = true
warn_redundant_casts = true
warn_no_return = true
warn_unreachable = true
warn_unused_configs = true
#warn_return_any = true
#disallow_untyped_defs = true
disallow_incomplete_defs = true

[[tool.mypy.overrides]]
module = [
    "h5py.*",
    "matplotlib.*",
    "modin.*",
    "numba.*",
    "pandas.*",
    "sklearn.*",
    "scipy.*",
    "tsdm.*",
    "tqdm.*",
]
ignore_missing_imports = true


#######################
# isort Configuration #
#######################
[tool.isort]
# isort profiles: black, django, pycharm, google, open_stack, plone, attrs, hug, wemake, appnexus
# black-compatible: black, appnexus
py_version=39
profile="black"
src_paths=["src/", "test/"]
known_first_party = ["linodenet", "tsdm"]
#known_local_folder = ["linodenet"]
# flake8-profiles: appnexus, cryptography, edited, google, pep8, pycharm, smarkets
# black-compatible: black, appnexus

#######################
# black Configuration #
#######################
[tool.black]
line-length = 88
target-version = ['py39']
color = true

############################
# pydocstyle Configuration #
############################
[tool.pydocstyle]
convention = "numpy"
#count = true

#########################
# pyright Configuration #
#########################
[tool.pyright]
root = ""
venv = ".venv"
venvPath = "."
pythonVersion = "3.9"
pythonPlatform = "Linux"
include = ["src/", "test/"]
exclude = [
    "**/node_modules",
    "**/__pycache__",
    "**/.ipynb_checkpoints",
]
reportMissingImports = false
reportUnsupportedDunderAll = false
reportPrivateImportUsage = false

########################
# PyTest Configuration #
########################
[tool.pytest]
[tool.pytest.ini_options]
testpaths = [ "test/" ]
reruns = "3"
only_rerun = "AssertionError"
cov = "tsdm"

##########################
# Coverage Configuration #
##########################
[tool.coverage]

[tool.coverage.paths]
source = [
   "src/linodenet",
]

[tool.coverage.report]
exclude_lines = [
    "@abstractmethod",
    "@abc.abstractmethod",
    "@overload",
    "@typing.overload",
    "@singledispatch",
    "@singledispatchmethod",
    "if typing.TYPE_CHECKING",
]

[tool.coverage.run]
source = [
    "linodenet/",
    "test/",
]<|MERGE_RESOLUTION|>--- conflicted
+++ resolved
@@ -59,10 +59,6 @@
 flake8-bugbear = ">=22.1.11"
 flake8-comprehensions = ">=3.8.0"
 flake8-docstrings = ">=1.6.0"
-<<<<<<< HEAD
-flake8-nb = ">=0.3.1"
-=======
->>>>>>> 930ce9aa
 flake8-pyi = ">=22.1.0"
 flake8-rst = ">=0.8.0"
 flake8-rst-docstrings = ">=0.2.5"
@@ -82,20 +78,6 @@
 pytest-cov = ">=3.0.0"
 pytest-rerunfailures = ">=10.2"
 setuptools = ">=60.7.1"
-<<<<<<< HEAD
-sphinx = ">=5.0.1"
-sphinx-autoapi = ">=1.8.4"
-sphinx-copybutton = ">=0.5.0"
-sphinx-math-dollar = ">=1.2"
-sphinx-rtd-theme = ">=1.0.0"
-twine = ">=3.8.0"
-types-PyYAML = ">=6.0.4"
-types-protobuf = ">=3.19.8"
-types-setuptools = ">=57.4.8"
-types-six = ">=1.16.10"
-wheel = ">=0.37.1"
-tqdm = "^4.64.0"
-=======
 sphinx = ">=5.1"
 sphinx-autoapi = ">=1.8.4"
 sphinx-copybutton = ">=0.5.0"
@@ -111,7 +93,6 @@
 types-typing-extensions = ">=3.7.0"
 wheel = ">=0.37.1"
 tqdm = ">=4.64.0"
->>>>>>> 930ce9aa
 
 
 [tool.poetry.dev-dependencies.tsdm]
