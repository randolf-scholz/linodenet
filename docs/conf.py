r"""Configuration file for the Sphinx documentation builder.

This file only contains a selection of the most common options. For a full list see the documentation:
https://www.sphinx-doc.org/en/master/usage/configuration.html
"""

# -- Path setup -------------------------------------------------------------------------------------------------------

# If extensions (or modules to document with autodoc) are in another directory,
# add these directories to sys.path here. If the directory is relative to the
# documentation root, use os.path.abspath to make it absolute, like shown here.

import datetime
import os
import sys
from importlib import metadata

os.environ["GENERATING_DOCS"] = "true"
sys.path.insert(0, os.path.abspath("."))
sys.path.append(os.path.abspath("./_ext"))

AUTHOR = "Randolf Scholz"
MODULE = "linodenet"
MODULE_DIR = "src/linodenet"
VERSION = metadata.version(MODULE)
YEAR = datetime.datetime.now().year


# region Project Information ------------------------------------------------------------------------------------------
# https://www.sphinx-doc.org/en/master/usage/configuration.html#project-information

project = "linodenet"
# The documented project’s name.

author = "Randolf Scholz"
# The author name(s) of the document. The default value is 'unknown'.

project_copyright = f"{YEAR}, {AUTHOR}"
# A copyright statement in the style '2008, Author Name'.

version = VERSION
# The major project version, used as the replacement for |version|.
# For example, for the Python documentation, this may be something like 2.6.

release = version
# The full project version, used as the replacement for |release| and e.g. in the HTML templates.
# For example, for the Python documentation, this may be something like 2.6.0rc1.

# endregion Project Information ---------------------------------------------------------------------------------------


# region General Configuration ----------------------------------------------------------------------------------------
# https://www.sphinx-doc.org/en/master/usage/configuration.html#general-configuration

extensions = [
    # Sphinx builtin extensions
    "sphinx.ext.autodoc",
    "sphinx.ext.autosectionlabel",
    "sphinx.ext.autosummary",
    "sphinx.ext.coverage",
    "sphinx.ext.doctest",
    "sphinx.ext.duration",
    "sphinx.ext.intersphinx",
    "sphinx.ext.mathjax",
    "sphinx.ext.napoleon",
    "sphinx.ext.todo",
    "sphinx.ext.viewcode",
    # 1st party extensions
    "signatures",
    # 3rd party extensions
    "autoapi.extension",
    "sphinx_copybutton",
    "sphinx_math_dollar",
]
# Add any Sphinx extension module names here, as strings. They can be extensions coming with Sphinx
# (named 'sphinx.ext.*') or your custom ones.


root_doc = "index"
# The document name of the “root” document, that is, the document that contains the root toctree directive.
# Default is 'index'.

exclude_patterns = ["_build", "Thumbs.db", ".DS_Store", "_**"]
# A list of glob-style patterns that should be excluded when looking for source files. They are matched against the
# source file names relative to the source directory, using slashes as directory separators on all platforms.

include_patterns = ["**"]
# A list of glob-style patterns [1] that are used to find source files. They are matched against the source file names
# relative to the source directory, using slashes as directory separators on all platforms.
# The default is **, meaning that all files are recursively included from the source directory.

templates_path = ["_templates"]
# A list of paths that contain extra templates (or templates that overwrite builtin/theme-specific templates).
# Relative paths are taken as relative to the configuration directory.

rst_epilog = ""
# A string of reStructuredText that will be included at the end of every source file that is read. This is a possible
# place to add substitutions that should be available in every file (another being rst_prolog).
# An example: rst_epilog = """.. |psf| replace:: Python Software Foundation"""

rst_prolog = ""
# A string of reStructuredText that will be included at the beginning of every source file that is read.
# This is a possible place to add substitutions that should be available in every file (another being rst_epilog).
# An example: rst_epilog = """.. |psf| replace:: Python Software Foundation"""

<<<<<<< HEAD
# The name of a reST role (builtin or Sphinx extension) to use as the default role, that is,
# for text marked up `like this`. This can be set to 'py:obj' to make `filter` a cross-reference
# to the Python function “filter”. The default is None, which doesn't reassign the default role.
default_role = (
    # "math"  # This option causes `<latex>` to behave like $<latex>$ in markdown.
    "obj"  # This option causes `<latex>` to behave like $<latex>$ in markdown.
)

# Add any paths that contain templates here, relative to this directory.
templates_path = ["_templates"]
=======
primary_domain = "py"
# The name of the default domain. Can also be None to disable a default domain. The default is 'py'.

default_role = "py:obj"
# The name of a reST role (builtin or Sphinx extension) to use as the default role, that is, for text marked up
# `like this`. This can be set to 'py:obj' to make `filter` a cross-reference to the Python function “filter”.
# The default is None, which doesn't reassign the default role.
>>>>>>> 930ce9aa

keep_warnings = False
# If true, keep warnings as “system message” paragraphs in the built documents. Regardless of this setting,
# warnings are always written to the standard error stream when sphinx-build is run. The default is False.

suppress_warnings = []
# A list of warning types to suppress arbitrary warning messages.


needs_sphinx = "5.1"
# If set to a major.minor version string like '1.1',
# Sphinx will compare it with its version and refuse to build if it is too old. Default is no requirement.

needs_extensions = {}
# This value can be a dictionary specifying version requirements for extensions in extensions, e.g.
# needs_extensions = {'sphinxcontrib.something': '1.5'}. The version strings should be in the form major.minor.
# Requirements do not have to be specified for all extensions, only for those you want to check.

nitpicky = False
# If true, Sphinx will warn about all references where the target cannot be found. Default is False.
# You can activate this mode temporarily using the -n command-line switch.

smartquotes = True
# If true, the Docutils Smart Quotes transform, originally based on SmartyPants (limited to English) and currently
# applying to many languages, will be used to convert quotes and dashes to typographically correct entities.
# Default: True.

pygments_style = "default"
# The style name to use for Pygments highlighting of source code.
# If not set, either the theme’s default style or 'sphinx' is selected for HTML output.

add_function_parentheses = False
# A boolean that decides whether parentheses are appended to function and method role text
# (e.g. the content of :func:`input`) to signify that the name is callable. Default is True.

add_module_names = False
# A boolean that decides whether module names are prepended to all object names
# (for object types where a “module” of some kind is defined), e.g. for py:function directives. Default is True.

show_authors = True
# A boolean that decides whether codeauthor and sectionauthor directives produce any output in the built files.

# endregion General Configuration -------------------------------------------------------------------------------------

<<<<<<< HEAD
# -- AutoSectionLabel configuration -----------------------------------------------------------------------------------

autosectionlabel_prefix_document = True
# True to prefix each section label with the name of the document it is in, followed by a colon.
# For example, index:Introduction for a section called Introduction that appears in document index.rst.
# Useful for avoiding ambiguity when the same section heading appears in different documents.

autosectionlabel_maxdepth = None
# If set, autosectionlabel chooses the sections for labeling by its depth. For example, when set 1
# to autosectionlabel_maxdepth, labels are generated only for top level sections, and deeper sections
# are not labeled. It defaults to None (disabled).

# -- InterSphinx configuration ----------------------------------------------------------------------------------------

intersphinx_mapping = {
    "matplotlib": ("https://matplotlib.org/stable/", None),
    "numba": ("https://numba.pydata.org/numba-doc/latest/", None),
    "numpy": ("https://numpy.org/doc/stable/", None),
    "pandas": ("https://pandas.pydata.org/pandas-docs/stable", None),
    "python": ("https://docs.python.org/3.10/", None),
    "scipy": ("https://docs.scipy.org/doc/scipy/", None),
    "sklearn": ("https://scikit-learn.org/stable/", None),
    "torch": ("https://pytorch.org/docs/stable/", None),
    "xarray": ("https://xarray.pydata.org/en/stable/", None),
}
# This config value contains the locations and names of other projects that should be linked to
# in this documentation.
# Relative local paths for target locations are taken as relative to the base of the
# built documentation, while relative local paths for inventory locations are taken as
# relative to the source directory.
# When fetching remote inventory files, proxy settings will be read from the
# $HTTP_PROXY environment variable.

intersphinx_cache_limit = 5
# The maximum number of days to cache remote inventories. The default is 5,
# meaning five days. Set this to a negative value to cache inventories for unlimited time.

intersphinx_timeout = 2
# The number of seconds for timeout. The default is None, meaning do not timeout.

intersphinx_disabled_reftypes = ["std:doc"]
# When a cross-reference without an explicit inventory specification is being resolved by
# intersphinx, skip resolution if it matches one of the specifications in this list.
# The default value is ['std:doc'].

# -- AutoAPI configuration --------------------------------------------------------------------------------------------

extensions.append("autoapi.extension")
# Activate the extension

=======

# region HTML Configuration ------------------------------------------------------------------------------------
# https://www.sphinx-doc.org/en/master/usage/configuration.html#options-for-html-output

# html_style=???
# The style sheet to use for HTML pages. A file of that name must exist either in Sphinx’s static/ path,
# or in one of the custom paths given in html_static_path. Default is the stylesheet given by the selected theme.
# If you only want to add or override a few things compared to the theme’s stylesheet,
# use CSS @import to import the theme’s stylesheet.

html_title = f"{MODULE} {VERSION}"
# The “title” for HTML documentation generated with Sphinx’s own templates.
# This is appended to the <title> tag of individual pages, and used in the navigation bar as the “topmost” element.
# It defaults to '<project> v<revision> documentation'.

html_short_title = MODULE
# A shorter “title” for the HTML docs. This is used for links in the header and in the HTML Help docs.
# If not given, it defaults to the value of html_title.

html_baseurl = ""
# The base URL which points to the root of the HTML documentation.
# It is used to indicate the location of document using The Canonical Link Relation. Default: ''.

html_context = {}
# A dictionary of values to pass into the template engine’s context for all pages.
# Single values can also be put in this dictionary using the -A command-line option of sphinx-build.

html_logo = None
# If given, this must be the name of an image file (path relative to the configuration directory)
# that is the logo of the docs, or URL that points an image file for the logo. It is placed at the top of the sidebar;
# its width should therefore not exceed 200 pixels. Default: None.


html_favicon = None
# If given, this must be the name of an image file (path relative to the configuration directory) that is the favicon
# of the docs, or URL that points an image file for the favicon.
# Modern browsers use this as the icon for tabs, windows and bookmarks.
# It should be a Windows-style icon file (.ico), which is 16x16 or 32x32 pixels large. Default: None.

html_static_path = ["_static"]
# A list of paths that contain custom static files (such as style sheets or script files).
# Relative paths are taken as relative to the configuration directory. They are copied to the output’s _static
# directory after the theme’s static files, so a file named default.css will overwrite the theme’s default.css.

html_extra_path = []
# A list of paths that contain extra files not directly related to the documentation, such as robots.txt or .htaccess.
# Relative paths are taken as relative to the configuration directory. They are copied to the output directory.
# They will overwrite any existing file of the same name.

html_use_smartypants = True
# If true, quotes and dashes are converted to typographically correct entities. Default: True.

html_permalinks = True
# If true, Sphinx will add “permalinks” for each heading and description environment. Default: True.

html_permalinks_icon = "§"
# A text for permalinks for each heading and description environment. HTML tags are allowed. Default: a paragraph sign;

html_sidebars = {}
# Custom sidebar templates, must be a dictionary that maps document names to template names.

# TODO: Add missing configuration options.

# endregion HTML Configuration ---------------------------------------------------------------------------------


# region Theme Configuration -----------------------------------------------------------------------------------
# https://www.sphinx-doc.org/en/master/usage/theming.html

# extensions.append("sphinx_typo3_theme")

# piccolo_theme, karma_sphinx_theme, sphinx_rtd_theme, pydata_sphinx_theme, sphinx_typo3_theme
html_theme = "pydata_sphinx_theme"
# The “theme” that the HTML output should use. See the section about theming. The default is 'alabaster'.

html_theme_path = []
# A list of paths that contain custom themes, either as subdirectories or as zip files.
# Relative paths are taken as relative to the configuration directory.

# html_theme_options = {
#     # TOCTREE OPTIONS
#     "collapse_navigation": False,
#     # With this enabled, navigation entries are not expandable – the [+] icons next to each entry are removed.
#     # Default: True
#     "sticky_navigation": True,
#     # Scroll the navigation with the main page content as you scroll the page.
#     # Default: True
#     "navigation_depth": 4,
#     # The maximum depth of the table of contents tree. Set this to -1 to allow unlimited depth.
#     # Default: 4
#     "includehidden": True,
#     # Specifies if the navigation includes hidden table(s) of contents – that is,
#     # any toctree directive that is marked with the :hidden: option.
#     # Default: True
#     "titles_only": True,
#     # When enabled, page subheadings are not included in the navigation.
#     # Default: False
#     # MISCELLANEOUS OPTIONS
#     "analytics_id": "",
#     # If specified, Google Analytics’ gtag.js is included in your pages.
#     # Set the value to the ID provided to you by google (like UA-XXXXXXX or G-XXXXXXXXXX).
#     "analytics_anonymize_ip": False,
#     # Anonymize visitor IP addresses in Google Analytics.
#     # Default: False
#     "display_version": True,
#     # If True, the version number is shown at the top of the sidebar.
#     # Default: True
#     "logo_only": False,
#     # Only display the logo image, do not display the project name at the top of the sidebar
#     # Default: False
#     "prev_next_buttons_location": "bottom",
#     # Location to display Next and Previous buttons. This can be either bottom, top, both , or None.
#     # Default: "bottom"
#     "style_external_links": False,
#     # Add an icon next to external links.
#     # Default: False
#     "vcs_pageview_mode": "blob",
#     # Changes how to view files when using display_github, display_gitlab, etc. When using GitHub or GitLab
#     # this can be: blob (default), edit, or raw. On Bitbucket, this can be either: view (default) or edit.
#     # Default: "blob" or "view"
#     "style_nav_header_background": r"#2980B9",
#     # Changes the background of the search area in the navigation bar.
#     # The value can be anything valid in a CSS background property.
#     # Default: "#2980B9"
# }
# A dictionary of options that influence the look and feel of the selected theme. These are theme-specific.

# endregion Theme Configuration --------------------------------------------------------------------------------


# region sphinx-autoapi configuration ---------------------------------------------------------------------------------
# https://github.com/readthedocs/sphinx-autoapi

>>>>>>> 930ce9aa
autoapi_dirs = [f"../{MODULE_DIR}"]
# Paths (relative or absolute) to the source code that you wish to generate your API documentation from.

autoapi_type = "python"
# Set the type of files you are documenting. This depends on the programming language that you are using.
# Default: "python"

autoapi_template_dir = "_templates/autoapi"
# A directory that has user-defined templates to override our default templates. The path can either be absolute,
# or relative to the source directory of your documentation files. An path relative to where sphinx-build is run is
# allowed for backwards compatibility only and will be removed in a future version.
# Default: ""

autoapi_file_patterns = ["*.py", "*.pyi"]
# A list containing the file patterns to look for when generating documentation.
# Patterns should be listed in order of preference. For example, if autoapi_file_patterns is set to the default value,
# and a .py file and a .pyi file are found, then the .py will be read.

autoapi_generate_api_docs = True
# Whether to generate API documentation. If this is False, documentation should be generated though the Directives.
# Default: True

autoapi_options = [
    "members",
    "undoc-members",
    # "private-members",
    "show-inheritance",
    "show-module-summary",
    "special-members",
    "imported-members",
]
# Options for display of the generated documentation.
# Default: [ 'members', 'undoc-members', 'private-members', 'show-inheritance', 'show-module-summary',
# 'special-members', 'imported-members', ]

autoapi_ignore = ["*migrations*"]
# A list of patterns to ignore when finding files. The defaults by language are:
# Default = ['*migrations*']

autoapi_root = "autoapi"
# Path to output the generated AutoAPI files into, including the generated index page.
# This path must be relative to the source directory of your documentation files.
# This can be used to place the generated documentation anywhere in your documentation hierarchy.
# Default: "autoapi"

autoapi_add_toctree_entry = False
# Whether to insert the generated documentation into the TOC tree. If this is False, the default AutoAPI index page
# is not generated and you will need to include the generated documentation in a TOC tree entry yourself.
# Default: True

autoapi_member_order = "groupwise"
# The order to document members. This option can have the following values:
# alphabetical: Order members by their name, case sensitively.
# bysource: Order members by the order that they were defined in the source code.
# groupwise: Order members by their type then alphabetically, ordering the types as follows:
# Submodules and subpackages, Attributes, Exceptions, Classes, Functions, and Methods.
# Default: bysource

autoapi_python_class_content = "both"
# Which docstring to insert into the content of a class.
# If the class does not have an __init__ or the __init__ docstring is empty and
# the class defines a __new__ with a docstring, the __new__ docstring is used instead of the __init__ docstring.
# Default: "class"

autoapi_python_use_implicit_namespaces = True
# This changes the package detection behaviour to be compatible with PEP 420,
# but directories in autoapi_dirs are no longer searched recursively for packages. Instead, when this is True,
# autoapi_dirs should point directly to the directories of implicit namespaces and the directories of packages.
# Default: False

autoapi_prepare_jinja_env = None
# A callback that is called shortly after the Jinja environment is created.
# It passed the Jinja environment for editing before template rendering begins.
# Default: None

autoapi_keep_files = True
# Keep the AutoAPI generated files on the filesystem after the run.
# Useful for debugging or transitioning to manual documentation.
# Keeping files will also allow AutoAPI to use incremental builds. Providing none of the source files have changed,
# AutoAPI will skip parsing the source code and regenerating the API documentation.
# Default: False
<<<<<<< HEAD

suppress_warnings = []
# This is a sphinx builtin option that enables the granular filtering of AutoAPI generated warnings.
# Items in the suppress_warnings list are of the format "type.subtype" where ".subtype" can be left out
# to cover all subtypes. To suppress all AutoAPI warnings add the type "autoapi" to the list

# -- Options for HTML output ------------------------------------------------------------------------------------------

# The theme to use for HTML and HTML Help pages. See the documentation for a list of builtin themes.
html_theme = "sphinx_rtd_theme"
# html_theme = 'piccolo_theme'
# html_theme = 'karma_sphinx_theme'

# Add any paths that contain custom static files (such as style sheets) here,
# relative to this directory. They are copied after the builtin static files,
# so a file named "default.css" will overwrite the builtin "default.css".
html_static_path = ["_static"]
# html_style = "css/my_theme.css"

# -- Sphinx-Read the Docs Theme Configuration -------------------------------------------------------------------------

html_theme_options = {
    # TOCTREE OPTIONS
    "collapse_navigation": False,
    # With this enabled, navigation entries are not expandable – the [+] icons next to each entry are removed.
    # Default: True
    "sticky_navigation": True,
    # Scroll the navigation with the main page content as you scroll the page.
    # Default: True
    "navigation_depth": 4,
    # The maximum depth of the table of contents tree. Set this to -1 to allow unlimited depth.
    # Default: 4
    "includehidden": True,
    # Specifies if the navigation includes hidden table(s) of contents – that is,
    # any toctree directive that is marked with the :hidden: option.
    # Default: True
    "titles_only": True,
    # When enabled, page subheadings are not included in the navigation.
    # Default: False
    # MISCELLANEOUS OPTIONS
    "analytics_id": "",
    # If specified, Google Analytics’ gtag.js is included in your pages.
    # Set the value to the ID provided to you by google (like UA-XXXXXXX or G-XXXXXXXXXX).
    "analytics_anonymize_ip": False,
    # Anonymize visitor IP addresses in Google Analytics.
    # Default: False
    "display_version": True,
    # If True, the version number is shown at the top of the sidebar.
    # Default: True
    "logo_only": False,
    # Only display the logo image, do not display the project name at the top of the sidebar
    # Default: False
    "prev_next_buttons_location": "bottom",
    # Location to display Next and Previous buttons. This can be either bottom, top, both , or None.
    # Default: "bottom"
    "style_external_links": False,
    # Add an icon next to external links.
    # Default: False
    "vcs_pageview_mode": "blob",
    # Changes how to view files when using display_github, display_gitlab, etc. When using GitHub or GitLab
    # this can be: blob (default), edit, or raw. On Bitbucket, this can be either: view (default) or edit.
    # Default: "blob" or "view"
    "style_nav_header_background": r"#2980B9",
    # Changes the background of the search area in the navigation bar.
    # The value can be anything valid in a CSS background property.
    # Default: "#2980B9"
}

# -- mathjax options --------------------------------------------------------------------------------------------------

# mathjax_path = r"https://cdn.jsdelivr.net/npm/mathjax@2/MathJax.js?config=TeX-AMS-MML_HTMLorMML"
# The path to the JavaScript file to include in the HTML files in order to load MathJax.
# The default is the https:// URL that loads the JS files from the jsdelivr Content Delivery Network.
# See the MathJax Getting Started page for details. If you want MathJax to be available offline or without including
# resources from a third-party site, you have to download it and set this value to a different path.

mathjax_options = {}
# The options to script tag for mathjax.
# The default is empty {}.

mathjax3_config = {}
# The configuration options for MathJax v3 (which is used by default).

mathjax2_config = {}
# The configuration options for MathJax v2
# The default is empty {}.

mathjax_config = {
    "tex2jax": {
        "inlineMath": [["\\(", "\\)"]],
        "displayMath": [["\\[", "\\]"]],
    },
}
# Former name of mathjax2_config.

# -- autosummary options ----------------------------------------------------------------------------------------------
# https://www.sphinx-doc.org/en/master/usage/extensions/autosummary.html

autosummary_context = {}
# A dictionary of values to pass into the template engine’s context for autosummary stubs files.

autosummary_generate = True
# Boolean indicating whether to scan all found documents for autosummary directives,
# and to generate stub pages for each. It is enabled by default.

autosummary_generate_overwrite = True
# If true, autosummary overwrites existing files by generated stub pages. Defaults to true (enabled).

autosummary_mock_imports = []
# This value contains a list of modules to be mocked up. See autodoc_mock_imports for more details.
# It defaults to autodoc_mock_imports.

autosummary_imported_members = False
# A boolean flag indicating whether to document classes and functions imported in modules. Default is False

autosummary_ignore_module_all = False
# If False and a module has the __all__ attribute set,
# autosummary documents every member listed in __all__ and no others.
# Note that if an imported member is listed in __all__, it will be documented regardless of the value of
# autosummary_imported_members. To match the behaviour of from module import *, set autosummary_ignore_module_all to
# False and autosummary_imported_members to True.
# Default is True

autosummary_filename_map = {}
# A dict mapping object names to filenames. This is necessary to avoid filename conflicts where multiple objects
# have names that are indistinguishable when case is ignored, on file systems where filenames are case-insensitive.
=======

# endregion sphinx-autoapi configuration ------------------------------------------------------------------------------

>>>>>>> 930ce9aa

# region sphinx.ext.autodoc configuration -----------------------------------------------------------------------------
# https://www.sphinx-doc.org/en/master/usage/extensions/autodoc.html#directive-autoclass

autoclass_content = "both"
# This value selects what content will be inserted into the main body of an autoclass directive.
# The possible values are: (default="class")
# "class"
# Only the class’ docstring is inserted. This is the default.
# You can still document __init__ as a separate method using automethod or the members option to autoclass.
# "both"
# Both the class’ and the __init__ method’s docstring are concatenated and inserted.
# "init"
# Only the __init__ method’s docstring is inserted.
# If the class has no __init__ method or if the __init__ method’s docstring is empty,
# but the class has a __new__ method’s docstring, it is used instead.

autodoc_class_signature = "mixed"
# This value selects how the signature will be displayed for the class defined by autoclass directive.
# The possible values are: (default="mixed")
# "mixed"
# Display the signature with the class name.
# "separated"
# Display the signature as a method.

autodoc_member_order = "groupwise"
# This value selects if automatically documented members are sorted alphabetical (value 'alphabetical'),
# by member type (value 'groupwise') or by source order (value 'bysource'). The default is alphabetical.
# Note that for source order, the module must be a Python module with the source code available.

autodoc_default_flags = []
# This value is a list of autodoc directive flags that should be automatically applied to all autodoc directives.
# The supported flags are 'members', 'undoc-members', 'private-members', 'special-members', 'inherited-members',
# 'show-inheritance', 'ignore-module-all' and 'exclude-members'.
# autodoc_default_options = {}
# The default options for autodoc directives. They are applied to all autodoc directives automatically.
# It must be a dictionary which maps option names to the values. For example:
#
autodoc_default_options = {
    # 'members': 'var1, var2',
    # 'member-order': 'groupwise',
    # 'special-members': '__init__',
    "undoc-members": False,
    # 'exclude-members': '__weakref__'
}
# Setting None or True to the value is equivalent to giving only the option name to the directives.
# The supported options are 'members', 'member-order', 'undoc-members', 'private-members', 'special-members',
# 'inherited-members', 'show-inheritance', 'ignore-module-all', 'imported-members', 'exclude-members' and
# 'class-doc-from'.

autodoc_docstring_signature = True
# Functions imported from C modules cannot be introspected, and therefore the signature for such functions cannot be
# automatically determined. However, it is an often-used convention to put the signature into the first line of the
# function’s docstring.
# If this boolean value is set to True (which is the default), autodoc will look at the first line of the docstring for
# functions and methods, and if it looks like a signature, use the line as the signature and remove it from the
# docstring content.
# autodoc will continue to look for multiple signature lines, stopping at the first line that does not look like a
# signature. This is useful for declaring overloaded function signatures.

autodoc_mock_imports = []
# This value contains a list of modules to be mocked up.
# This is useful when some external dependencies are not met at build time and break the building process.
# You may only specify the root package of the dependencies themselves and omit the sub-modules:

autodoc_typehints = "signature"
# This value controls how to represent typehints. The setting takes the following values:
# 'signature' – Show typehints in the signature (default)
# 'description' – Show typehints as content of the function or method The typehints of overloaded
#                 functions or methods will still be represented in the signature.
# 'none' – Do not show typehints
# 'both' – Show typehints in the signature and as content of the function or method
# Overloaded functions or methods will not have typehints included in the description
# because it is impossible to accurately represent all possible overloads as a list of parameters.

autodoc_typehints_description_target = "documented"
# This value controls whether the types of undocumented parameters and return values are
# documented when autodoc_typehints is set to description. The default value is "all", meaning that
# the types are documented for all parameters and return values, whether they are documented or not.
# When set to "documented", types will only be documented for a parameter or a return value that is
# already documented by the docstring.

autodoc_type_aliases = {
    # torch
    "Tensor": "~torch.Tensor",
    "nn.Module": "~torch.nn.Module",
    "SummaryWriter": "~torch.utils.tensorboard.writer.SummaryWriter",
    # numpy
    "ArrayLike": "~numpy.typing.ArrayLike",
    "datetime64": "~numpy.datetime64",
    "timedelta64": "~numpy.timedelta64",
    "integer": "~numpy.integer",
    "floating": "~numpy.floating",
    # pandas
    "NA": "~pandas.NA",
    "NaT": "~pandas.NaT",
    "DataFrame": "~pandas.DataFrame",
<<<<<<< HEAD
    "Series": ":class:`~pandas.Series`",
=======
    "Series": "`~pandas.Series`",
>>>>>>> 930ce9aa
    "Index": "~pandas.Index",
    "MultiIndex": "~pandas.MultiIndex",
    "CategoricalIndex": "~pandas.CategoricalIndex",
    "TimedeltaIndex": "~pandas.TimedeltaIndex",
    "DatetimeIndex": "~pandas.DatetimeIndex",
    "Categorical": "~pandas.Categorical",
    "get_dummies": "~pandas.get_dummies",
    # xarray
    "DataArray": "~xarray.DataArray",
    "Dataset": "~xarray.Dataset",
    "Variable": "~xarray.Variable",
}
# A dictionary for users defined type aliases that maps a type name to the full-qualified object name.
# It is used to keep type aliases not evaluated in the document. Defaults to empty ({}).
# The type aliases are only available if your program enables Postponed Evaluation of Annotations (PEP 563)
# feature via from __future__ import annotations.
# autodoc_type_aliases |= tsdm.util.system.get_napoleon_type_aliases(typing)
# # recursively napoleon_type_aliases for tsdm classes / functions.
# autodoc_type_aliases |= tsdm.util.system.get_napoleon_type_aliases(abc)
# # recursively napoleon_type_aliases for tsdm classes / functions.
# autodoc_type_aliases |= tsdm.util.system.get_napoleon_type_aliases(torch)
# autodoc_type_aliases |= tsdm.util.system.get_napoleon_type_aliases(torch.utils)
# autodoc_type_aliases |= tsdm.util.system.get_napoleon_type_aliases(tsdm)
# # recursively napoleon_type_aliases for tsdm classes / functions.

<<<<<<< HEAD
autodoc_typehints_format = "smart"
=======
autodoc_typehints_format = "short"
>>>>>>> 930ce9aa
# This value controls the format of typehints. The setting takes the following values:
# 'fully-qualified' – Show the module name and its name of typehints
# 'short' – Suppress the leading module names of the typehints (ex. io.StringIO -> StringIO)

autodoc_preserve_defaults = True
# If True, the default argument values of functions will be not evaluated on generating document.
# It preserves them as is in the source code.

autodoc_warningiserror = True
# This value controls the behavior of sphinx-build -W during importing modules. If False is given,
# autodoc forcedly suppresses the error if the imported module emits warnings. By default, True.

autodoc_inherit_docstrings = True
# This value controls the docstrings inheritance. If set to True the docstring for classes or methods,
# if not explicitly set, is inherited from parents. The default is True.

# endregion sphinx.ext.autodoc configuration --------------------------------------------------------------------------


# region sphinx.ext.autosectionlabel configuration --------------------------------------------------------------------
# https://www.sphinx-doc.org/en/master/usage/extensions/autosectionlabel.html

autosectionlabel_prefix_document = True
# True to prefix each section label with the name of the document it is in, followed by a colon.
# For example, index:Introduction for a section called Introduction that appears in document index.rst.
# Useful for avoiding ambiguity when the same section heading appears in different documents.
autosectionlabel_maxdepth = None
# If set, autosectionlabel chooses the sections for labeling by its depth.
# For example, when set 1 to autosectionlabel_maxdepth, labels are generated only for top level sections,
# and deeper sections are not labeled. It defaults to None (disabled).

# endregion sphinx.ext.autosectionlabel configuration -----------------------------------------------------------------


# region sphinx.ext.autosummary configuration -------------------------------------------------------------------------
# https://www.sphinx-doc.org/en/master/usage/extensions/autosummary.html

autosummary_context = {}
# A dictionary of values to pass into the template engine’s context for autosummary stubs files.

autosummary_generate = True
# Boolean indicating whether to scan all found documents for autosummary directives,
# and to generate stub pages for each. It is enabled by default.

autosummary_generate_overwrite = True
# If true, autosummary overwrites existing files by generated stub pages. Defaults to true (enabled).

autosummary_mock_imports = []
# This value contains a list of modules to be mocked up. See autodoc_mock_imports for more details.
# It defaults to autodoc_mock_imports.

autosummary_imported_members = False
# A boolean flag indicating whether to document classes and functions imported in modules. Default is False

autosummary_ignore_module_all = False
# If False and a module has the __all__ attribute set,
# autosummary documents every member listed in __all__ and no others.
# Note that if an imported member is listed in __all__, it will be documented regardless of the value of
# autosummary_imported_members. To match the behaviour of from module import *, set autosummary_ignore_module_all to
# False and autosummary_imported_members to True.
# Default is True

autosummary_filename_map = {}
# A dict mapping object names to filenames. This is necessary to avoid filename conflicts where multiple objects
# have names that are indistinguishable when case is ignored, on file systems where filenames are case-insensitive.

# endregion sphinx.ext.autosummary configuration ----------------------------------------------------------------------


# region sphinx.ext.intersphinx configuration -------------------------------------------------------------------------
# https://www.sphinx-doc.org/en/master/usage/extensions/intersphinx.html

intersphinx_mapping = {
    "matplotlib": ("https://matplotlib.org/stable/", None),
    # "numba": ("https://numba.pydata.org/numba-doc/latest/", None),
    "numpy": ("https://numpy.org/doc/stable/", None),
    "pandas": ("https://pandas.pydata.org/pandas-docs/stable", None),
    "python": ("https://docs.python.org/3.10/", None),
    "scipy": ("https://docs.scipy.org/doc/scipy/", None),
    "sklearn": ("https://scikit-learn.org/stable/", None),
    "torch": ("https://pytorch.org/docs/stable/", None),
    # "xarray": ("https://xarray.pydata.org/en/stable/", None),
}
# This config value contains the locations and names of other projects that should be linked to
# in this documentation.
# Relative local paths for target locations are taken as relative to the base of the
# built documentation, while relative local paths for inventory locations are taken as
# relative to the source directory.
# When fetching remote inventory files, proxy settings will be read from the
# $HTTP_PROXY environment variable.

intersphinx_cache_limit = 5
# The maximum number of days to cache remote inventories. The default is 5,
# meaning five days. Set this to a negative value to cache inventories for unlimited time.

intersphinx_timeout = 2
# The number of seconds for timeout. The default is None, meaning do not timeout.

intersphinx_disabled_reftypes = ["std:doc"]
# When a cross-reference without an explicit inventory specification is being resolved by
# intersphinx, skip resolution if it matches one of the specifications in this list.
# The default value is ['std:doc'].

# endregion sphinx.ext.intersphinx configuration ----------------------------------------------------------------------


# region sphinx.ext.mathjax configuration -----------------------------------------------------------------------------
# https://www.sphinx-doc.org/en/master/usage/extensions/math.html#module-sphinx.ext.mathjax

# mathjax_path = r"https://cdn.jsdelivr.net/npm/mathjax@2/MathJax.js?config=TeX-AMS-MML_HTMLorMML"
# The path to the JavaScript file to include in the HTML files in order to load MathJax.
# The default is the https:// URL that loads the JS files from the jsdelivr Content Delivery Network.
# See the MathJax Getting Started page for details. If you want MathJax to be available offline or without including
# resources from a third-party site, you have to download it and set this value to a different path.

# mathjax_options = {}
# The options to script tag for mathjax.
# The default is empty {}.

mathjax3_config = {
    "loader": {"load": [r"[tex]/physics"]},
    "tex": {
        "inlineMath": [[r"\(", r"\)"]],
        "displayMath": [[r"\[", r"\]"]],
        "packages": {"[+]": ["physics"]},
        "macros": {
            "diag": r"\operatorname{diag}",
            "relu": r"\operatorname{ReLU}",
        },
    },
}
# The configuration options for MathJax v3 (which is used by default).


mathjax_config = {}
# Former name of mathjax2_config.

# endregion sphinx.ext.mathjax configuration --------------------------------------------------------------------------


# region sphinx.ext.napoleon configuration ----------------------------------------------------------------------------
# https://www.sphinx-doc.org/en/master/usage/extensions/napoleon.html

napoleon_google_docstring = True
# True to parse Google style docstrings.
# False to disable support for Google style docstrings.
# Defaults to True.

napoleon_numpy_docstring = True
# True to parse NumPy style docstrings.
# False to disable support for NumPy style docstrings.
# Defaults to True.

napoleon_include_init_with_doc = True
# True to list __init___ docstrings separately from the class docstring.
# False to fall back to Sphinx’s default behavior,
# which considers the __init___ docstring as part of the class documentation.
# Defaults to False.

napoleon_include_private_with_doc = False
# True to include private members (like _membername) with docstrings in the documentation.
# False to fall back to Sphinx’s default behavior.
# Defaults to False.

napoleon_include_special_with_doc = True
# True to include special members (like __membername__) with docstrings in the documentation.
# False to fall back to Sphinx’s default behavior.
# Defaults to True.

napoleon_use_admonition_for_examples = True
# True to use the .. admonition:: directive for the Example and Examples sections.
# False to use the .. rubric:: directive instead.
# One may look better than the other depending on what HTML theme is used.
# Defaults to False.

napoleon_use_admonition_for_notes = True
# True to use the .. admonition:: directive for Notes sections.
# False to use the .. rubric:: directive instead.
# Defaults to False.

napoleon_use_admonition_for_references = True
# True to use the .. admonition:: directive for References sections.
# False to use the .. rubric:: directive instead.
# Defaults to False.

napoleon_use_ivar = True
# True to use the :ivar: role for instance variables.
# False to use the .. attribute:: directive instead.
# Defaults to False.

napoleon_use_param = True
# True to use a :param: role for each function parameter.
# False to use a single :parameters: role for all the parameters.
# Defaults to True.

napoleon_use_keyword = True
# True to use a :keyword: role for each function keyword argument.
# False to use a single :keyword arguments: role for all the keywords.
# Defaults to True.

napoleon_use_rtype = True
# True to use the :rtype: role for the return type.
# False to output the return type inline with the description.
# Defaults to True.

napoleon_preprocess_types = True
# True to convert the type definitions in the docstrings as references.
# Defaults to True.

napoleon_type_aliases = {
    # torch
<<<<<<< HEAD
    "torch": ":class:`torch`",
=======
    "torch": "`torch`",
>>>>>>> 930ce9aa
    "Tensor": "~torch.Tensor",
    "nn.Module": "~torch.nn.Module",
    "SummaryWriter": "~torch.utils.tensorboard.writer.SummaryWriter",
    # numpy
    "ArrayLike": "~numpy.typing.ArrayLike",
    "datetime64": "~numpy.datetime64",
    "timedelta64": "~numpy.timedelta64",
    "integer": "~numpy.integer",
    "floating": "~numpy.floating",
    # pandas
    "NA": "~pandas.NA",
    "NaT": "~pandas.NaT",
    "DataFrame": "~pandas.DataFrame",
    "Series": "~pandas.Series",
    "Index": "~pandas.Index",
    "MultiIndex": "~pandas.MultiIndex",
    "CategoricalIndex": "~pandas.CategoricalIndex",
    "TimedeltaIndex": "~pandas.TimedeltaIndex",
    "DatetimeIndex": "~pandas.DatetimeIndex",
    "Categorical": "~pandas.Categorical",
    # xarray
    "DataArray": "~xarray.DataArray",
    "Dataset": "~xarray.Dataset",
    "Variable": "~xarray.Variable",
    # TSDM
    "TimeDeltaLike": "tsdm.util.TimeDeltaLike",
    "TimeStampLike": "tsdm.util.TimeStampLike",
}
# A mapping to translate type names to other names or references. Works only when napoleon_use_param = True.
# Defaults to None.

<<<<<<< HEAD
# napoleon_type_aliases |= tsdm.util.system.get_napoleon_type_aliases(typing)
# # # recursively napoleon_type_aliases for tsdm classes / functions.
# napoleon_type_aliases |= tsdm.util.system.get_napoleon_type_aliases(abc)
# # # recursively napoleon_type_aliases for tsdm classes / functions.
# napoleon_type_aliases |= tsdm.util.system.get_napoleon_type_aliases(tsdm)
=======
# napoleon_type_aliases |= tsdm.utils.system.get_napoleon_type_aliases(typing)
# # # recursively napoleon_type_aliases for tsdm classes / functions.
# napoleon_type_aliases |= tsdm.utils.system.get_napoleon_type_aliases(abc)
# # # recursively napoleon_type_aliases for tsdm classes / functions.
# napoleon_type_aliases |= tsdm.utils.system.get_napoleon_type_aliases(tsdm)
>>>>>>> 930ce9aa
# # recursively napoleon_type_aliases for tsdm classes / functions.

napoleon_attr_annotations = True
# True to allow using PEP 526 attributes annotations in classes. If an attribute is documented in the docstring without
# a type and has an annotation in the class body, that type is used.

napoleon_custom_sections = ["Test-Metric", "Evaluation Protocol", "Paper", "Results"]
# Add a list of custom sections to include, expanding the list of parsed sections. Defaults to None.

# endregion sphinx.ext.napoleon configuration -------------------------------------------------------------------------


# region sphinx.ext.todo configuration --------------------------------------------------------------------------------
# https://www.sphinx-doc.org/en/master/usage/extensions/todo.html

todo_include_todos = False
# If this is True, todo and todolist produce output, else they produce nothing. The default is False.
todo_emit_warnings = False
# If this is True, todo emits a warning for each TODO entries. The default is False.
todo_link_only = False
# If this is True, todolist produce output without file path and line, The default is False.

# endregion sphinx.ext.todo configuration -----------------------------------------------------------------------------


# region sphinx.ext.viewcode configuration ----------------------------------------------------------------------------
# https://www.sphinx-doc.org/en/master/usage/extensions/viewcode.html

viewcode_follow_imported_members = True
# If this is True, viewcode extension will emit viewcode-follow-imported event to resolve the name of the module by
# other extensions. The default is True.

viewcode_enable_epub = False
# If this is True, viewcode extension is also enabled even if you use epub builders.
# This extension generates pages outside toctree, but this is not preferred as epub format.
# Until 1.4.x, this extension is always enabled. If you want to generate epub as same as 1.4.x, you should set True,
# but epub format checker’s score becomes worse.
# The default is False.

# endregion sphinx.ext.viewcode configuration -------------------------------------------------------------------------

# -- end of configuration ---------------------------------------------------------------------------------------------<|MERGE_RESOLUTION|>--- conflicted
+++ resolved
@@ -103,18 +103,6 @@
 # This is a possible place to add substitutions that should be available in every file (another being rst_epilog).
 # An example: rst_epilog = """.. |psf| replace:: Python Software Foundation"""
 
-<<<<<<< HEAD
-# The name of a reST role (builtin or Sphinx extension) to use as the default role, that is,
-# for text marked up `like this`. This can be set to 'py:obj' to make `filter` a cross-reference
-# to the Python function “filter”. The default is None, which doesn't reassign the default role.
-default_role = (
-    # "math"  # This option causes `<latex>` to behave like $<latex>$ in markdown.
-    "obj"  # This option causes `<latex>` to behave like $<latex>$ in markdown.
-)
-
-# Add any paths that contain templates here, relative to this directory.
-templates_path = ["_templates"]
-=======
 primary_domain = "py"
 # The name of the default domain. Can also be None to disable a default domain. The default is 'py'.
 
@@ -122,7 +110,6 @@
 # The name of a reST role (builtin or Sphinx extension) to use as the default role, that is, for text marked up
 # `like this`. This can be set to 'py:obj' to make `filter` a cross-reference to the Python function “filter”.
 # The default is None, which doesn't reassign the default role.
->>>>>>> 930ce9aa
 
 keep_warnings = False
 # If true, keep warnings as “system message” paragraphs in the built documents. Regardless of this setting,
@@ -167,58 +154,6 @@
 
 # endregion General Configuration -------------------------------------------------------------------------------------
 
-<<<<<<< HEAD
-# -- AutoSectionLabel configuration -----------------------------------------------------------------------------------
-
-autosectionlabel_prefix_document = True
-# True to prefix each section label with the name of the document it is in, followed by a colon.
-# For example, index:Introduction for a section called Introduction that appears in document index.rst.
-# Useful for avoiding ambiguity when the same section heading appears in different documents.
-
-autosectionlabel_maxdepth = None
-# If set, autosectionlabel chooses the sections for labeling by its depth. For example, when set 1
-# to autosectionlabel_maxdepth, labels are generated only for top level sections, and deeper sections
-# are not labeled. It defaults to None (disabled).
-
-# -- InterSphinx configuration ----------------------------------------------------------------------------------------
-
-intersphinx_mapping = {
-    "matplotlib": ("https://matplotlib.org/stable/", None),
-    "numba": ("https://numba.pydata.org/numba-doc/latest/", None),
-    "numpy": ("https://numpy.org/doc/stable/", None),
-    "pandas": ("https://pandas.pydata.org/pandas-docs/stable", None),
-    "python": ("https://docs.python.org/3.10/", None),
-    "scipy": ("https://docs.scipy.org/doc/scipy/", None),
-    "sklearn": ("https://scikit-learn.org/stable/", None),
-    "torch": ("https://pytorch.org/docs/stable/", None),
-    "xarray": ("https://xarray.pydata.org/en/stable/", None),
-}
-# This config value contains the locations and names of other projects that should be linked to
-# in this documentation.
-# Relative local paths for target locations are taken as relative to the base of the
-# built documentation, while relative local paths for inventory locations are taken as
-# relative to the source directory.
-# When fetching remote inventory files, proxy settings will be read from the
-# $HTTP_PROXY environment variable.
-
-intersphinx_cache_limit = 5
-# The maximum number of days to cache remote inventories. The default is 5,
-# meaning five days. Set this to a negative value to cache inventories for unlimited time.
-
-intersphinx_timeout = 2
-# The number of seconds for timeout. The default is None, meaning do not timeout.
-
-intersphinx_disabled_reftypes = ["std:doc"]
-# When a cross-reference without an explicit inventory specification is being resolved by
-# intersphinx, skip resolution if it matches one of the specifications in this list.
-# The default value is ['std:doc'].
-
-# -- AutoAPI configuration --------------------------------------------------------------------------------------------
-
-extensions.append("autoapi.extension")
-# Activate the extension
-
-=======
 
 # region HTML Configuration ------------------------------------------------------------------------------------
 # https://www.sphinx-doc.org/en/master/usage/configuration.html#options-for-html-output
@@ -352,7 +287,6 @@
 # region sphinx-autoapi configuration ---------------------------------------------------------------------------------
 # https://github.com/readthedocs/sphinx-autoapi
 
->>>>>>> 930ce9aa
 autoapi_dirs = [f"../{MODULE_DIR}"]
 # Paths (relative or absolute) to the source code that you wish to generate your API documentation from.
 
@@ -434,138 +368,9 @@
 # Keeping files will also allow AutoAPI to use incremental builds. Providing none of the source files have changed,
 # AutoAPI will skip parsing the source code and regenerating the API documentation.
 # Default: False
-<<<<<<< HEAD
-
-suppress_warnings = []
-# This is a sphinx builtin option that enables the granular filtering of AutoAPI generated warnings.
-# Items in the suppress_warnings list are of the format "type.subtype" where ".subtype" can be left out
-# to cover all subtypes. To suppress all AutoAPI warnings add the type "autoapi" to the list
-
-# -- Options for HTML output ------------------------------------------------------------------------------------------
-
-# The theme to use for HTML and HTML Help pages. See the documentation for a list of builtin themes.
-html_theme = "sphinx_rtd_theme"
-# html_theme = 'piccolo_theme'
-# html_theme = 'karma_sphinx_theme'
-
-# Add any paths that contain custom static files (such as style sheets) here,
-# relative to this directory. They are copied after the builtin static files,
-# so a file named "default.css" will overwrite the builtin "default.css".
-html_static_path = ["_static"]
-# html_style = "css/my_theme.css"
-
-# -- Sphinx-Read the Docs Theme Configuration -------------------------------------------------------------------------
-
-html_theme_options = {
-    # TOCTREE OPTIONS
-    "collapse_navigation": False,
-    # With this enabled, navigation entries are not expandable – the [+] icons next to each entry are removed.
-    # Default: True
-    "sticky_navigation": True,
-    # Scroll the navigation with the main page content as you scroll the page.
-    # Default: True
-    "navigation_depth": 4,
-    # The maximum depth of the table of contents tree. Set this to -1 to allow unlimited depth.
-    # Default: 4
-    "includehidden": True,
-    # Specifies if the navigation includes hidden table(s) of contents – that is,
-    # any toctree directive that is marked with the :hidden: option.
-    # Default: True
-    "titles_only": True,
-    # When enabled, page subheadings are not included in the navigation.
-    # Default: False
-    # MISCELLANEOUS OPTIONS
-    "analytics_id": "",
-    # If specified, Google Analytics’ gtag.js is included in your pages.
-    # Set the value to the ID provided to you by google (like UA-XXXXXXX or G-XXXXXXXXXX).
-    "analytics_anonymize_ip": False,
-    # Anonymize visitor IP addresses in Google Analytics.
-    # Default: False
-    "display_version": True,
-    # If True, the version number is shown at the top of the sidebar.
-    # Default: True
-    "logo_only": False,
-    # Only display the logo image, do not display the project name at the top of the sidebar
-    # Default: False
-    "prev_next_buttons_location": "bottom",
-    # Location to display Next and Previous buttons. This can be either bottom, top, both , or None.
-    # Default: "bottom"
-    "style_external_links": False,
-    # Add an icon next to external links.
-    # Default: False
-    "vcs_pageview_mode": "blob",
-    # Changes how to view files when using display_github, display_gitlab, etc. When using GitHub or GitLab
-    # this can be: blob (default), edit, or raw. On Bitbucket, this can be either: view (default) or edit.
-    # Default: "blob" or "view"
-    "style_nav_header_background": r"#2980B9",
-    # Changes the background of the search area in the navigation bar.
-    # The value can be anything valid in a CSS background property.
-    # Default: "#2980B9"
-}
-
-# -- mathjax options --------------------------------------------------------------------------------------------------
-
-# mathjax_path = r"https://cdn.jsdelivr.net/npm/mathjax@2/MathJax.js?config=TeX-AMS-MML_HTMLorMML"
-# The path to the JavaScript file to include in the HTML files in order to load MathJax.
-# The default is the https:// URL that loads the JS files from the jsdelivr Content Delivery Network.
-# See the MathJax Getting Started page for details. If you want MathJax to be available offline or without including
-# resources from a third-party site, you have to download it and set this value to a different path.
-
-mathjax_options = {}
-# The options to script tag for mathjax.
-# The default is empty {}.
-
-mathjax3_config = {}
-# The configuration options for MathJax v3 (which is used by default).
-
-mathjax2_config = {}
-# The configuration options for MathJax v2
-# The default is empty {}.
-
-mathjax_config = {
-    "tex2jax": {
-        "inlineMath": [["\\(", "\\)"]],
-        "displayMath": [["\\[", "\\]"]],
-    },
-}
-# Former name of mathjax2_config.
-
-# -- autosummary options ----------------------------------------------------------------------------------------------
-# https://www.sphinx-doc.org/en/master/usage/extensions/autosummary.html
-
-autosummary_context = {}
-# A dictionary of values to pass into the template engine’s context for autosummary stubs files.
-
-autosummary_generate = True
-# Boolean indicating whether to scan all found documents for autosummary directives,
-# and to generate stub pages for each. It is enabled by default.
-
-autosummary_generate_overwrite = True
-# If true, autosummary overwrites existing files by generated stub pages. Defaults to true (enabled).
-
-autosummary_mock_imports = []
-# This value contains a list of modules to be mocked up. See autodoc_mock_imports for more details.
-# It defaults to autodoc_mock_imports.
-
-autosummary_imported_members = False
-# A boolean flag indicating whether to document classes and functions imported in modules. Default is False
-
-autosummary_ignore_module_all = False
-# If False and a module has the __all__ attribute set,
-# autosummary documents every member listed in __all__ and no others.
-# Note that if an imported member is listed in __all__, it will be documented regardless of the value of
-# autosummary_imported_members. To match the behaviour of from module import *, set autosummary_ignore_module_all to
-# False and autosummary_imported_members to True.
-# Default is True
-
-autosummary_filename_map = {}
-# A dict mapping object names to filenames. This is necessary to avoid filename conflicts where multiple objects
-# have names that are indistinguishable when case is ignored, on file systems where filenames are case-insensitive.
-=======
 
 # endregion sphinx-autoapi configuration ------------------------------------------------------------------------------
 
->>>>>>> 930ce9aa
 
 # region sphinx.ext.autodoc configuration -----------------------------------------------------------------------------
 # https://www.sphinx-doc.org/en/master/usage/extensions/autodoc.html#directive-autoclass
@@ -663,11 +468,7 @@
     "NA": "~pandas.NA",
     "NaT": "~pandas.NaT",
     "DataFrame": "~pandas.DataFrame",
-<<<<<<< HEAD
-    "Series": ":class:`~pandas.Series`",
-=======
     "Series": "`~pandas.Series`",
->>>>>>> 930ce9aa
     "Index": "~pandas.Index",
     "MultiIndex": "~pandas.MultiIndex",
     "CategoricalIndex": "~pandas.CategoricalIndex",
@@ -693,11 +494,7 @@
 # autodoc_type_aliases |= tsdm.util.system.get_napoleon_type_aliases(tsdm)
 # # recursively napoleon_type_aliases for tsdm classes / functions.
 
-<<<<<<< HEAD
-autodoc_typehints_format = "smart"
-=======
 autodoc_typehints_format = "short"
->>>>>>> 930ce9aa
 # This value controls the format of typehints. The setting takes the following values:
 # 'fully-qualified' – Show the module name and its name of typehints
 # 'short' – Suppress the leading module names of the typehints (ex. io.StringIO -> StringIO)
@@ -909,11 +706,7 @@
 
 napoleon_type_aliases = {
     # torch
-<<<<<<< HEAD
-    "torch": ":class:`torch`",
-=======
     "torch": "`torch`",
->>>>>>> 930ce9aa
     "Tensor": "~torch.Tensor",
     "nn.Module": "~torch.nn.Module",
     "SummaryWriter": "~torch.utils.tensorboard.writer.SummaryWriter",
@@ -945,19 +738,11 @@
 # A mapping to translate type names to other names or references. Works only when napoleon_use_param = True.
 # Defaults to None.
 
-<<<<<<< HEAD
-# napoleon_type_aliases |= tsdm.util.system.get_napoleon_type_aliases(typing)
-# # # recursively napoleon_type_aliases for tsdm classes / functions.
-# napoleon_type_aliases |= tsdm.util.system.get_napoleon_type_aliases(abc)
-# # # recursively napoleon_type_aliases for tsdm classes / functions.
-# napoleon_type_aliases |= tsdm.util.system.get_napoleon_type_aliases(tsdm)
-=======
 # napoleon_type_aliases |= tsdm.utils.system.get_napoleon_type_aliases(typing)
 # # # recursively napoleon_type_aliases for tsdm classes / functions.
 # napoleon_type_aliases |= tsdm.utils.system.get_napoleon_type_aliases(abc)
 # # # recursively napoleon_type_aliases for tsdm classes / functions.
 # napoleon_type_aliases |= tsdm.utils.system.get_napoleon_type_aliases(tsdm)
->>>>>>> 930ce9aa
 # # recursively napoleon_type_aliases for tsdm classes / functions.
 
 napoleon_attr_annotations = True
