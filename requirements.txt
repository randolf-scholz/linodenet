<<<<<<< HEAD
numpy==1.23.2; python_version >= "3.8"
scipy==1.9.1; python_version >= "3.8" and python_version < "3.12"
torch==1.12.1; python_full_version >= "3.7.0"
typing-extensions==4.3.0; python_version >= "3.7" and python_full_version >= "3.7.0"
=======
numpy==1.23.2 ; python_version >= "3.10" and python_version < "3.11"
scipy==1.9.1 ; python_version >= "3.10" and python_version < "3.11"
torch==1.12.1 ; python_version >= "3.10" and python_version < "3.11"
typing-extensions==4.3.0 ; python_version >= "3.10" and python_version < "3.11"
>>>>>>> 38dfa5ec
<|MERGE_RESOLUTION|>--- conflicted
+++ resolved
@@ -1,11 +1,4 @@
-<<<<<<< HEAD
-numpy==1.23.2; python_version >= "3.8"
-scipy==1.9.1; python_version >= "3.8" and python_version < "3.12"
-torch==1.12.1; python_full_version >= "3.7.0"
-typing-extensions==4.3.0; python_version >= "3.7" and python_full_version >= "3.7.0"
-=======
 numpy==1.23.2 ; python_version >= "3.10" and python_version < "3.11"
 scipy==1.9.1 ; python_version >= "3.10" and python_version < "3.11"
 torch==1.12.1 ; python_version >= "3.10" and python_version < "3.11"
-typing-extensions==4.3.0 ; python_version >= "3.10" and python_version < "3.11"
->>>>>>> 38dfa5ec
+typing-extensions==4.3.0 ; python_version >= "3.10" and python_version < "3.11"