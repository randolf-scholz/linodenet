r"""Linear Ordinary Differential Equation Recurrent Neural Network."""

__all__ = [
    # Constants
    "__version__",
    "conf",
    # Sub-Modules
    "config",
    "initializations",
    "models",
    "projections",
    "regularizations",
    "util",
]

import logging
import sys
from importlib import metadata
from types import ModuleType

# version check
if sys.version_info < (3, 9):
    raise RuntimeError("Python >= 3.9 required")

# pylint: disable=wrong-import-position

from linodenet import (
    config,
    initializations,
    models,
    projections,
    regularizations,
    util,
)
from linodenet.config import conf

# pylint: enable=wrong-import-position


__logger__ = logging.getLogger(__name__)
__version__ = metadata.version(__package__)
<<<<<<< HEAD
r"""The version number of the :mod:`linodenet` package."""
=======
r"""The version number of the `linodenet` package."""
>>>>>>> 930ce9aa


# Recursively clean up namespaces to only show what the user should see.
def _clean_namespace(module: ModuleType) -> None:
    r"""Recursively cleans up the namespace.

    Sets `obj.__module__` equal to `obj.__package__` for all objects listed in
    `package.__all__` that are originating from private submodules (`package/_module.py`).

    Parameters
    ----------
    module: ModuleType
    """
    __logger__.info("Cleaning module=%s", module)
    variables = vars(module)

    def is_private(s: str) -> bool:
        return s.startswith("_") and not s.startswith("__")

    def get_module(obj_ref: object) -> str:
        return obj_ref.__module__.rsplit(".", maxsplit=1)[-1]

    assert hasattr(module, "__name__"), f"{module=} has no __name__ ?!?!"
    assert hasattr(module, "__package__"), f"{module=} has no __package__ ?!?!"
    assert hasattr(module, "__all__"), f"{module=} has no __all__!"
    assert module.__name__ == module.__package__, f"{module=} is not a package!"

    maxlen = max((len(key) for key in variables))

    def _format(key: str) -> str:
        return key.ljust(maxlen)

    for key in list(variables):
        key_repr = _format(key)
        obj = variables[key]
        # ignore _clean_namespace and ModuleType
        if key in ("ModuleType", "_clean_namespace"):
            __logger__.debug("key=%s  skipped! - protected object!", key_repr)
            continue
        # ignore dunder keys
        if key.startswith("__") and key.endswith("__"):
            __logger__.debug("key=%s  skipped! - dunder object!", key_repr)
            continue
        # special treatment for ModuleTypes
        if isinstance(obj, ModuleType):
            if obj.__package__ is None:
                __logger__.debug(
                    "key=%s  skipped! Module with no __package__!", key_repr
                )
                continue
            # subpackage!
            if obj.__package__.rsplit(".", maxsplit=1)[0] == module.__name__:
                __logger__.debug("key=%s  recursion!", key_repr)
                _clean_namespace(obj)
            # submodule!
            elif obj.__package__ == module.__name__:
                __logger__.debug("key=%s  skipped! Sub-Module!", key_repr)
                continue
            # 3rd party!
            else:
                __logger__.debug("key=%s  skipped! 3rd party Module!", key_repr)
                continue
        # key is found:
        if key in module.__all__:
            # set __module__ attribute to __package__ for functions/classes
            # originating from private modules.
            if isinstance(obj, type) or callable(obj):
                mod = get_module(obj)
                if is_private(mod):
                    __logger__.debug(
                        "key=%s  changed {obj.__module__=} to {module.__package__}!",
                        key_repr,
                    )
                    obj.__module__ = str(module.__package__)
        else:
            # kill the object
            delattr(module, key)
            __logger__.debug("key=%s  killed!", key_repr)
    # Post Loop - clean up the rest
    for key in ("ModuleType", "_clean_namespace"):
        if key in variables:
            key_repr = _format(key)
            delattr(module, key)
            __logger__.debug("key=%s  killed!", key_repr)


# recursively clean namespace from self.
_clean_namespace(__import__(__name__))<|MERGE_RESOLUTION|>--- conflicted
+++ resolved
@@ -39,11 +39,7 @@
 
 __logger__ = logging.getLogger(__name__)
 __version__ = metadata.version(__package__)
-<<<<<<< HEAD
-r"""The version number of the :mod:`linodenet` package."""
-=======
 r"""The version number of the `linodenet` package."""
->>>>>>> 930ce9aa
 
 
 # Recursively clean up namespaces to only show what the user should see.
