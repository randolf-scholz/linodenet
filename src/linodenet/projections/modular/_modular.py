--- conflicted
+++ resolved
@@ -3,9 +3,5 @@
 Notes
 -----
 Contains projections in modular form.
-<<<<<<< HEAD
-  - See :mod:`~linodenet.projections.functional` for functional implementations.
-=======
   - See `~linodenet.projections.functional` for functional implementations.
->>>>>>> 930ce9aa
 """