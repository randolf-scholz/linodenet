--- conflicted
+++ resolved
@@ -387,30 +387,6 @@
         yhat = self.xhat_post[..., : self.output_size]
         return yhat
 
-<<<<<<< HEAD
-        return yhat
-
-
-# def get_predictions(s: Tensor, t: Tensor, x: Tensor, t0: Tensor, z0: Tensor) -> Tensor:
-#     """Get predictions at query points `s`.
-#
-#     Assumptions:
-#         t0 ≤ t and s.
-#         t is sorted monotonically increasing.
-#     """
-#     inds = torch.searchsorted(t, s, right=True)
-#
-#     # compute xhat_pre, xhat_post, zhat_pre, zhat_post, timedeltas
-#     T = torch.concat([t0, t])
-#     t_insert = T[inds]
-#     x_insert = xhat[inds]
-#
-#
-#     # only propagate next state forward in time.
-#     dt_insert = t_insert - s
-#     for i, dt, x in enumerate(dt_insert, x_insert):
-#         ...
-=======
     @jit.export
     def predict(
         self,
@@ -462,5 +438,4 @@
 # class Context(NamedTuple):
 #     observations: tuple[Tensor, Tensor]
 #     covariates: tuple[Tensor, Tensor]
-#     metadata: Tensor
->>>>>>> 4ca58f16
+#     metadata: Tensor