r"""Contains implementations of ODE models."""

__all__ = [
    # Classes
    "LinODE",
    "LinODEnet",
]

import logging
<<<<<<< HEAD
import warnings
=======
>>>>>>> 712a37a4
from typing import Any, Final, Optional

import torch
from torch import Tensor, jit, nn

from linodenet.initializations import FunctionalInitialization
from linodenet.models.embeddings import ConcatEmbedding, ConcatProjection
from linodenet.models.encoders import ResNet
from linodenet.models.filters import Filter, RecurrentCellFilter
from linodenet.models.system import LinODECell
from linodenet.projections import Projection
from linodenet.utils import deep_dict_update, initialize_from_config, pad

# TODO: Use Unicode variable names once https://github.com/pytorch/pytorch/issues/65653 is fixed.

__logger__ = logging.getLogger(__name__)


class LinODE(nn.Module):
    r"""Linear ODE module, to be used analogously to `scipy.integrate.odeint`.

    Attributes
    ----------
    input_size:  int
        The dimensionality of the input space.
    output_size: int
        The dimensionality of the output space.
    kernel: Tensor
        The system matrix
    kernel_initialization: Callable[None, Tensor]
        Parameter-less function that draws a initial system matrix
    """

    HP = {
        "__name__": __qualname__,  # type: ignore[name-defined]
        "__module__": __module__,  # type: ignore[name-defined]
        "cell": LinODECell.HP,
        "kernel_initialization": None,
        "kernel_projection": None,
    }
    r"""Dictionary of hyperparameters."""

    # Constants
    input_size: Final[int]
    r"""CONST: The dimensionality of inputs."""
    output_size: Final[int]
    r"""CONST: The dimensionality of the outputs."""

    # Parameters
    kernel: Tensor
    r"""PARAM: The system matrix of the linear ODE component."""

    # Buffers
    xhat: Tensor
    r"""BUFFER: The forward prediction."""

    # Functions
    kernel_initialization: FunctionalInitialization
    r"""FUNC: Parameter-less function that draws a initial system matrix."""
    kernel_projection: Projection
    r"""FUNC: Regularization function for the kernel."""

    def __init__(
        self,
        input_size: int,
        **cfg: Any,
    ):
        super().__init__()
        config = deep_dict_update(self.HP, cfg)

        config["cell"]["input_size"] = input_size

        self.input_size = input_size
        self.output_size = input_size
        self.cell: nn.Module = initialize_from_config(config["cell"])

        # Buffers
        self.register_buffer("xhat", torch.tensor(()), persistent=False)
        assert isinstance(self.cell.kernel, Tensor)
        self.register_buffer("kernel", self.cell.kernel, persistent=False)

    @jit.export
    def forward(self, T: Tensor, x0: Tensor) -> Tensor:
        r""".. Signature:: ``[(..., N), (..., d)] -> (..., N, d)``.

        Parameters
        ----------
        T: Tensor, shape=(...,LEN)
        x0: Tensor, shape=(...,DIM)

        Returns
        -------
        Xhat: Tensor, shape=(...,LEN,DIM)
            The estimated true state of the system at the times $t∈T$.
        """
        DT = torch.moveaxis(torch.diff(T), -1, 0)
        X: list[Tensor] = [x0]

        # iterate over LEN, this works even when no BATCH dim present.
        for dt in DT:
            X.append(self.cell(dt, X[-1]))

        # shape: [LEN, ..., DIM]
        Xhat = torch.stack(X, dim=0)
        # shape: [..., LEN, DIM]
        self.xhat = torch.moveaxis(Xhat, 0, -2)

        return self.xhat


class LinODEnet(nn.Module):
    r"""Linear ODE Network is a FESD model.

    +---------------------------------------------------+--------------------------------------+
    | Component                                         | Formula                              |
    +===================================================+======================================+
    | Filter  `F` (default: :class:`~torch.nn.GRUCell`) | `\hat x_i' = F(\hat x_i, x_i)`       |
    +---------------------------------------------------+--------------------------------------+
    | Encoder `ϕ` (default: :class:`~iResNet`)          | `\hat z_i' = ϕ(\hat x_i')`           |
    +---------------------------------------------------+--------------------------------------+
    | System  `S` (default: :class:`~LinODECell`)       | `\hat z_{i+1} = S(\hat z_i', Δ t_i)` |
    +---------------------------------------------------+--------------------------------------+
    | Decoder `π` (default: :class:`~iResNet`)          | `\hat x_{i+1}  =  π(\hat z_{i+1})`   |
    +---------------------------------------------------+--------------------------------------+

    Attributes
    ----------
    input_size:  int
        The dimensionality of the input space.
    hidden_size: int
        The dimensionality of the latent space.
    output_size: int
        The dimensionality of the output space.
    ZERO: Tensor
        BUFFER: A constant tensor of value float(0.0)
    xhat_pre: Tensor
        BUFFER: Stores pre-jump values.
    xhat_post: Tensor
        BUFFER: Stores post-jump values.
    zhat_pre: Tensor
        BUFFER: Stores pre-jump latent values.
    zhat_post: Tensor
        BUFFER: Stores post-jump latent values.
    kernel: Tensor
        PARAM: The system matrix of the linear ODE component.
    encoder: nn.Module
        MODULE: Responsible for embedding $x̂→ẑ$.
    embedding: nn.Module
        MODULE: Responsible for embedding $x̂→ẑ$.
    system: nn.Module
        MODULE: Responsible for propagating $ẑ_t→ẑ_{t+{∆t}}$.
    decoder: nn.Module
        MODULE: Responsible for projecting $ẑ→x̂$.
    projection: nn.Module
        MODULE: Responsible for projecting $ẑ→x̂$.
    filter: nn.Module
        MODULE: Responsible for updating $(x̂, x_{obs}) →x̂'$.
    """

    name: Final[str] = __name__
    r"""str: The name of the model."""

    HP = {
        "__name__": __qualname__,  # type: ignore[name-defined]
        "__module__": __module__,  # type: ignore[name-defined]
        "input_size": None,
        "hidden_size": None,
        "latent_size": None,
        "output_size": None,
        "System": LinODECell.HP,
        "Embedding": ConcatEmbedding.HP,
        "Projection": ConcatProjection.HP,
        "Filter": RecurrentCellFilter.HP | {"autoregressive": True},
        "Encoder": ResNet.HP,
        "Decoder": ResNet.HP,
    }
    r"""Dictionary of Hyperparameters."""

    # Constants
    input_size: Final[int]
    r"""CONST: The dimensionality of the inputs."""
    latent_size: Final[int]
    r"""CONST: The dimensionality of the linear ODE."""
    hidden_size: Final[int]
    r"""CONST: The dimensionality of the padding."""
    padding_size: Final[int]
    r"""CONST: The dimensionality of the padded state."""
    output_size: Final[int]
    r"""CONST: The dimensionality of the outputs."""

    # Buffers
    ZERO: Tensor
    r"""BUFFER: A tensor of value float(0.0)"""
    NAN: Tensor
    r"""BUFFER: A tensor of value float(0.0)"""
    xhat_pre: Tensor
    r"""BUFFER: Stores pre-jump values."""
    xhat_post: Tensor
    r"""BUFFER: Stores post-jump values."""
    zhat_pre: Tensor
    r"""BUFFER: Stores pre-jump latent values."""
    zhat_post: Tensor
    r"""BUFFER: Stores post-jump latent values."""
    timedeltas: Tensor
    r"""BUFFER: Stores the timedelta values."""

    # Parameters:
    kernel: Tensor
    r"""PARAM: The system matrix of the linear ODE component."""
    z0: Tensor
    r"""PARAM: The initial latent state."""

    # Sub-Modules
    # encoder: Any
    # r"""MODULE: Responsible for embedding `x̂→ẑ`."""
    # embedding: nn.Module
    # r"""MODULE: Responsible for embedding `x̂→ẑ`."""
    # system: nn.Module
    # r"""MODULE: Responsible for propagating `ẑ_t→ẑ_{t+∆t}`."""
    # decoder: nn.Module
    # r"""MODULE: Responsible for projecting `ẑ→x̂`."""
    # projection: nn.Module
    # r"""MODULE: Responsible for projecting `ẑ→x̂`."""
    # filter: nn.Module
    # r"""MODULE: Responsible for updating `(x̂, x_obs) →x̂'`."""

    def __init__(
        self,
        input_size: int,
        latent_size: int,
        hidden_size: Optional[int] = None,
        **cfg: Any,
    ):
        super().__init__()

        LOGGER = __logger__.getChild(self.__class__.__name__)

        config = deep_dict_update(self.HP, cfg)
        self.input_size = input_size
<<<<<<< HEAD
        hidden_size = hidden_size if hidden_size is not None else input_size

        if hidden_size < input_size:
            warnings.warn(
                "hidden_size < input_size. Falling back to using no hidden units."
            )
            hidden_size = input_size

        self.hidden_size = hidden_size
=======
        self.hidden_size = hidden_size if hidden_size is not None else input_size
>>>>>>> 712a37a4
        assert self.hidden_size >= self.input_size
        self.padding_size = self.hidden_size - self.input_size
        self.latent_size = latent_size
        self.output_size = input_size

        config["Encoder"]["input_size"] = self.latent_size
        config["Decoder"]["input_size"] = self.latent_size
        config["System"]["input_size"] = self.latent_size
        config["Filter"]["input_size"] = self.hidden_size
        config["Filter"]["output_size"] = self.hidden_size
        config["Embedding"]["input_size"] = self.hidden_size
        config["Embedding"]["output_size"] = self.latent_size
        config["Projection"]["input_size"] = self.latent_size
        config["Projection"]["output_size"] = self.hidden_size

        LOGGER.debug("%s Initializing Embedding %s", self.name, config["Embedding"])
        self.embedding: nn.Module = initialize_from_config(config["Embedding"])
        LOGGER.debug("%s Initializing Encoder %s", self.name, config["Encoder"])
        self.encoder: nn.Module = initialize_from_config(config["Encoder"])
        LOGGER.debug("%s Initializing System %s", self.name, config["Encoder"])
        self.system: nn.Module = initialize_from_config(config["System"])
        LOGGER.debug("%s Initializing Decoder %s", self.name, config["Encoder"])
        self.decoder: nn.Module = initialize_from_config(config["Decoder"])
        LOGGER.debug("%s Initializing Projection %s", self.name, config["Projection"])
        self.projection: nn.Module = initialize_from_config(config["Projection"])
        LOGGER.debug("%s Initializing Filter %s", self.name, config["Encoder"])
        self.filter: Filter = initialize_from_config(config["Filter"])

        assert isinstance(self.system.kernel, Tensor)
        self.kernel = self.system.kernel
        self.z0 = nn.Parameter(torch.randn(self.latent_size))

        # Buffers
        self.register_buffer("ZERO", torch.tensor(0.0), persistent=False)
        self.register_buffer("NAN", torch.tensor(float("nan")), persistent=False)
        self.register_buffer("timedeltas", torch.tensor(()), persistent=False)
        self.register_buffer("xhat_pre", torch.tensor(()), persistent=False)
        self.register_buffer("xhat_post", torch.tensor(()), persistent=False)
        self.register_buffer("zhat_pre", torch.tensor(()), persistent=False)
        self.register_buffer("zhat_post", torch.tensor(()), persistent=False)

    @jit.export
    def forward(self, T: Tensor, X: Tensor) -> Tensor:
        r""".. Signature:: ``[(..., n), (...,n,d) -> (..., N, d)``.

        **Model Sketch**::

            ⟶ [ODE] ⟶ (ẑᵢ)                (ẑᵢ') ⟶ [ODE] ⟶
                       ↓                   ↑
                      [Ψ]                 [Φ]
                       ↓                   ↑
                      (x̂ᵢ) → [ filter ] → (x̂ᵢ')
                                 ↑
                              (tᵢ, xᵢ)

        Parameters
        ----------
        T: Tensor, shape=(...,LEN) or PackedSequence
            The timestamps of the observations.
        X: Tensor, shape=(...,LEN,DIM) or PackedSequence
            The observed, noisy values at times $t∈T$. Use ``NaN`` to indicate missing values.

        Returns
        -------
        X̂_pre: Tensor, shape=(...,LEN,DIM)
            The estimated true state of the system at the times $t⁻∈T$ (pre-update).
        X̂_post: Tensor, shape=(...,LEN,DIM)
            The estimated true state of the system at the times $t⁺∈T$ (post-update).

        References
        ----------
        - https://pytorch.org/blog/optimizing-cuda-rnn-with-torchscript/
        """
        # Pad the input
        if self.padding_size:
            # TODO: write bug report for bogus behaviour
            # dim = -1
            # shape = list(X.shape)
            # shape[dim] = self.padding_size
            # z = torch.full(shape, float("nan"), dtype=X.dtype, device=X.device)
            # X = torch.cat([X, z], dim=dim)
            X = pad(X, float("nan"), self.padding_size)

        # prepend a single zero for the first iteration.
<<<<<<< HEAD
        # T = pad(T, 0.0, 1, prepend=True)
        # DT = torch.diff(T)  # (..., LEN) → (..., LEN)
        DT = torch.diff(T, prepend=T[..., 0].unsqueeze(-1))  # (..., LEN) → (..., LEN)
=======
        # dim = 1
        # shape = list(T.shape)
        # shape[dim] = 1
        # z = torch.full(shape, 0.0, dtype=T.dtype, device=T.device)
        # T = torch.cat((z, T), dim=dim)
        T = pad(T, 0.0, 1, prepend=True)
        DT = torch.diff(T)  # (..., LEN) → (..., LEN)
>>>>>>> 712a37a4

        # Move sequence to the front
        DT = DT.moveaxis(-1, 0)  # (..., LEN) → (LEN, ...)
        X = torch.moveaxis(X, -2, 0)  # (...,LEN,DIM) → (LEN,...,DIM)

        # Initialize buffers
        Zhat_pre: list[Tensor] = []
        Xhat_pre: list[Tensor] = []
        Xhat_post: list[Tensor] = []
        Zhat_post: list[Tensor] = []

        ẑ_post = self.z0

        for dt, x_obs in zip(DT, X):
            # Propagate the latent state forward in time.
            ẑ_pre = self.system(dt, ẑ_post)  # (...,), (...,LAT) -> (...,LAT)

            # Decode the latent state at the observation time.
            x̂_pre = self.projection(self.decoder(ẑ_pre))  # (...,LAT) -> (...,DIM)

            # Update the state estimate by filtering the observation.
            x̂_post = self.filter(x_obs, x̂_pre)  # (...,DIM), (..., DIM) → (...,DIM)

            # Encode the latent state at the observation time.
            ẑ_post = self.encoder(self.embedding(x̂_post))  # (...,DIM) → (...,LAT)

            # Save all tensors for later.
            Zhat_pre.append(ẑ_pre)
            Xhat_pre.append(x̂_pre)
            Xhat_post.append(x̂_post)
            Zhat_post.append(ẑ_post)

        self.xhat_pre = torch.stack(Xhat_pre, dim=-2)
        self.xhat_post = torch.stack(Xhat_post, dim=-2)
        self.zhat_pre = torch.stack(Zhat_pre, dim=-2)
        self.zhat_post = torch.stack(Zhat_post, dim=-2)
        self.timedeltas = DT.moveaxis(0, -1)

        yhat = self.xhat_post[..., : self.output_size]

        return yhat<|MERGE_RESOLUTION|>--- conflicted
+++ resolved
@@ -7,10 +7,7 @@
 ]
 
 import logging
-<<<<<<< HEAD
 import warnings
-=======
->>>>>>> 712a37a4
 from typing import Any, Final, Optional
 
 import torch
@@ -250,7 +247,6 @@
 
         config = deep_dict_update(self.HP, cfg)
         self.input_size = input_size
-<<<<<<< HEAD
         hidden_size = hidden_size if hidden_size is not None else input_size
 
         if hidden_size < input_size:
@@ -260,9 +256,6 @@
             hidden_size = input_size
 
         self.hidden_size = hidden_size
-=======
-        self.hidden_size = hidden_size if hidden_size is not None else input_size
->>>>>>> 712a37a4
         assert self.hidden_size >= self.input_size
         self.padding_size = self.hidden_size - self.input_size
         self.latent_size = latent_size
@@ -272,7 +265,7 @@
         config["Decoder"]["input_size"] = self.latent_size
         config["System"]["input_size"] = self.latent_size
         config["Filter"]["input_size"] = self.hidden_size
-        config["Filter"]["output_size"] = self.hidden_size
+        config["Filter"]["hidden_size"] = self.hidden_size
         config["Embedding"]["input_size"] = self.hidden_size
         config["Embedding"]["output_size"] = self.latent_size
         config["Projection"]["input_size"] = self.latent_size
@@ -347,19 +340,9 @@
             X = pad(X, float("nan"), self.padding_size)
 
         # prepend a single zero for the first iteration.
-<<<<<<< HEAD
         # T = pad(T, 0.0, 1, prepend=True)
         # DT = torch.diff(T)  # (..., LEN) → (..., LEN)
         DT = torch.diff(T, prepend=T[..., 0].unsqueeze(-1))  # (..., LEN) → (..., LEN)
-=======
-        # dim = 1
-        # shape = list(T.shape)
-        # shape[dim] = 1
-        # z = torch.full(shape, 0.0, dtype=T.dtype, device=T.device)
-        # T = torch.cat((z, T), dim=dim)
-        T = pad(T, 0.0, 1, prepend=True)
-        DT = torch.diff(T)  # (..., LEN) → (..., LEN)
->>>>>>> 712a37a4
 
         # Move sequence to the front
         DT = DT.moveaxis(-1, 0)  # (..., LEN) → (LEN, ...)
