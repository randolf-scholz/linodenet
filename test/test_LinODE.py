--- conflicted
+++ resolved
@@ -45,12 +45,9 @@
     relative_error: bool
     device: Optional[torch.device]
     """
-<<<<<<< HEAD
-=======
     numpy_dtype: type[np.number]
     torch_dtype: torch.dtype
 
->>>>>>> 930ce9aa
     if precision == "single":
         eps = 2**-24
         numpy_dtype = np.float32
