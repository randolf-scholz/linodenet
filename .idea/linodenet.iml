--- conflicted
+++ resolved
@@ -19,17 +19,13 @@
       <excludeFolder url="file://$MODULE_DIR$/model_checkpoints" />
       <excludeFolder url="file://$MODULE_DIR$/.pyre" />
       <excludeFolder url="file://$MODULE_DIR$/.pytype" />
+      <excludeFolder url="file://$MODULE_DIR$/docs/autoapi" />
       <excludeFolder url="file://$MODULE_DIR$/.venv" />
-<<<<<<< HEAD
-      <excludeFolder url="file://$MODULE_DIR$/test/test_results" />
-      <excludeFolder url="file://$MODULE_DIR$/docs/autoapi" />
-=======
       <excludeFolder url="file://$MODULE_DIR$/tests/test_results" />
       <excludeFolder url="file://$MODULE_DIR$/tests/model_checkpoints" />
->>>>>>> 38dfa5ec
       <excludePattern pattern=".ipynb_checkpoints/" />
     </content>
-    <orderEntry type="jdk" jdkName="Python 3.10 (linodenet)" jdkType="Python SDK" />
+    <orderEntry type="inheritedJdk" />
     <orderEntry type="sourceFolder" forTests="false" />
   </component>
   <component name="PyDocumentationSettings">
